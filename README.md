--- conflicted
+++ resolved
@@ -1,6 +1,5 @@
-<<<<<<< HEAD
-# MicrobialAntigen
-Transcriptional Activity of Tumor Microbiota Dictates the Specificity of Microbial Antigens in Cancer Immunotherapy
+# MimicNeoAI
+MimicNeoAI, a computational pipeline that integrates sequencing data to simultaneously identify microbial antigens, tumor neoantigens, and predict the immunogenic potential of peptide-HLA complexes using a Bidirectional Long Short-Term Memory (BiLSTM) network-based model trained on immunogenic epitope datasets from host and microbial. This pipline also evaluates microbial mimicry antigen and tumor neoantigen pairs through sequence similarity, identifying candidates that can provoke cross-reactive immune responses and enhance immunotherapy.
 ## install 
 
 ### **1. Download release**, pkgs , refs and test data
@@ -164,9 +163,4 @@
 python MicrobialAbundance_start.py -c ./configures/MicrobialAbundance_configure.yaml
 ```
 
-**Runtime logs can be viewed in the command-line terminal and are backed up in `MicrobialAbundance/MicrobialAbundancePipline/log`**`MicrobialAbundance/MicrobialAbundancePipline/log`
-=======
-# MimicNeoAI
-MimicNeoAI, a computational pipeline that integrates sequencing data to simultaneously identify microbial antigens, tumor neoantigens, and predict the immunogenic potential of peptide-HLA complexes using a Bidirectional Long Short-Term Memory (BiLSTM) network-based model trained on immunogenic epitope datasets from host and microbial. This pipline also evaluates microbial mimicry antigen and tumor neoantigen pairs through sequence similarity, identifying candidates that can provoke cross-reactive immune responses and enhance immunotherapy.
-
->>>>>>> db58cc90
+**Runtime logs can be viewed in the command-line terminal and are backed up in `MicrobialAbundance/MicrobialAbundancePipline/log`**`MicrobialAbundance/MicrobialAbundancePipline/log`